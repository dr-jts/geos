--- conflicted
+++ resolved
@@ -1,7 +1,8 @@
 /**********************************************************************
+ * $Id$
  *
  * GEOS - Geometry Engine Open Source
- * http://geos.osgeo.org
+ * http://geos.refractions.net
  *
  * Copyright (C) 2006      Refractions Research Inc.
  *
@@ -12,11 +13,7 @@
  *
  **********************************************************************
  *
-<<<<<<< HEAD
- * Last port: noding/snapround/MCIndexSnapRounder.java r486 (JTS-1.12+)
-=======
  * Last port: noding/snapround/MCIndexSnapRounder.java r480 (JTS-1.12)
->>>>>>> 7be6c36b
  *
  **********************************************************************/
 
@@ -158,4 +155,14 @@
 #pragma warning(pop)
 #endif
 
-#endif // GEOS_NODING_SNAPROUND_MCINDEXSNAPROUNDER_H+#endif // GEOS_NODING_SNAPROUND_MCINDEXSNAPROUNDER_H
+
+/**********************************************************************
+ * $Log$
+ * Revision 1.2  2006/03/24 09:52:41  strk
+ * USE_INLINE => GEOS_INLINE
+ *
+ * Revision 1.1  2006/03/14 12:55:56  strk
+ * Headers split: geomgraphindex.h, nodingSnapround.h
+ *
+ **********************************************************************/
