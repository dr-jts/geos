/**********************************************************************
 *
 * GEOS - Geometry Engine Open Source
 * http://geos.osgeo.org
 *
 * Copyright (C) 2005-2006 Refractions Research Inc.
 * Copyright (C) 2001-2002 Vivid Solutions Inc.
 *
 * This is free software; you can redistribute and/or modify it under
 * the terms of the GNU Lesser General Public Licence as published
 * by the Free Software Foundation.
 * See the COPYING file for more information.
 *
 **********************************************************************/

#include <geos/algorithm/PointLocation.h>
#include <geos/algorithm/locate/SimplePointInAreaLocator.h>
#include <geos/geom/Geometry.h>
#include <geos/geom/Polygon.h>
#include <geos/geom/GeometryCollection.h>
#include <geos/geom/Location.h>
#include <geos/geom/CoordinateSequence.h>
#include <geos/geom/LineString.h>

#include <typeinfo>
#include <cassert>

using namespace geos::geom;

namespace geos {
namespace algorithm { // geos.algorithm
namespace locate { // geos.algorithm

/**
 * locate is the main location function.  It handles both single-element
 * and multi-element Geometries.  The algorithm for multi-element Geometries
 * is more complex, since it has to take into account the boundaryDetermination rule
 */
int
SimplePointInAreaLocator::locate(const Coordinate& p, const Geometry *geom)
{
    if (geom->isEmpty())
        return Location::EXTERIOR;

    return locateInGeometry(p, geom);
}

int
SimplePointInAreaLocator::locateInGeometry(const Coordinate& p,const Geometry *geom)
{
    if (const Polygon *poly = dynamic_cast<const Polygon*>(geom))
    {
        return locatePointInPolygon(p, poly);
    }

    if (!geom->getEnvelopeInternal()->contains(p)) return Location::EXTERIOR;
    if (const GeometryCollection *col = dynamic_cast<const GeometryCollection*>(geom))
    {
        for (auto g2: *col)
        {
            assert (g2!=geom);
            int loc = locateInGeometry(p, g2);
            if (loc != Location::EXTERIOR)
                return loc;
        }
    }
    return Location::EXTERIOR;
}

int
SimplePointInAreaLocator::locatePointInPolygon(const Coordinate& p, const Polygon *poly)
{
    if (poly->isEmpty()) return Location::EXTERIOR;
    if (!poly->getEnvelopeInternal()->contains(p)) return Location::EXTERIOR;
    const LineString *shell=poly->getExteriorRing();
    const CoordinateSequence *cl;
    cl = shell->getCoordinatesRO();
    int shellLoc = PointLocation::locateInRing(p,*cl);
    if (shellLoc != Location::INTERIOR)
        return shellLoc;

    // now test if the point lies in or on the holes
    for(size_t i=0, n=poly->getNumInteriorRing(); i<n; i++)
    {
        const LineString *hole = poly->getInteriorRingN(i);
<<<<<<< HEAD
        if (hole->getEnvelopeInternal()->contains(p))
        {
          cl = hole->getCoordinatesRO();
          int holeLoc = CGAlgorithms::locatePointInRing(p,*cl);
          if (holeLoc == Location::BOUNDARY)
              return Location::BOUNDARY;
          if (holeLoc == Location::INTERIOR)
              return Location::EXTERIOR;
          // if in EXTERIOR of this hole, keep checking other holes
        }
=======
        cl = hole->getCoordinatesRO();
        int holeLoc = PointLocation::locateInRing(p,*cl);
        if (holeLoc == Location::BOUNDARY)
            return Location::BOUNDARY;
        if (holeLoc == Location::INTERIOR)
            return Location::EXTERIOR;
        // if in EXTERIOR of this hole, keep checking other holes
>>>>>>> 07249559
    }
    return Location::INTERIOR;
}

} // namespace geos.algorithm.locate
} // namespace geos.algorithm
} // namespace geos<|MERGE_RESOLUTION|>--- conflicted
+++ resolved
@@ -83,7 +83,6 @@
     for(size_t i=0, n=poly->getNumInteriorRing(); i<n; i++)
     {
         const LineString *hole = poly->getInteriorRingN(i);
-<<<<<<< HEAD
         if (hole->getEnvelopeInternal()->contains(p))
         {
           cl = hole->getCoordinatesRO();
@@ -94,15 +93,6 @@
               return Location::EXTERIOR;
           // if in EXTERIOR of this hole, keep checking other holes
         }
-=======
-        cl = hole->getCoordinatesRO();
-        int holeLoc = PointLocation::locateInRing(p,*cl);
-        if (holeLoc == Location::BOUNDARY)
-            return Location::BOUNDARY;
-        if (holeLoc == Location::INTERIOR)
-            return Location::EXTERIOR;
-        // if in EXTERIOR of this hole, keep checking other holes
->>>>>>> 07249559
     }
     return Location::INTERIOR;
 }
