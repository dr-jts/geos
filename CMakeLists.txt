--- conflicted
+++ resolved
@@ -1,4 +1,5 @@
 #################################################################################
+# $Id$
 #
 # Main GEOS build configuration file for CMake build system
 #
@@ -28,13 +29,8 @@
 # GEOS release version
 # GEOS C++ library SONAME will use these encoding ABI break at every release
 set(VERSION_MAJOR 3)
-<<<<<<< HEAD
-set(VERSION_MINOR 4)
-set(VERSION_PATCH 0dev)
-=======
 set(VERSION_MINOR 3)
 set(VERSION_PATCH 2dev)
->>>>>>> 7be6c36b
 set(VERSION "${VERSION_MAJOR}.${VERSION_MINOR}.${VERSION_PATCH}")
 
 # JTS_PORT is the version of JTS this release is bound to
@@ -42,15 +38,9 @@
 message(STATUS "Setting GEOS version ${VERSION} as port of JTS ${JTS_PORT}")
 
 # GEOS C API version
-<<<<<<< HEAD
-set(CAPI_INTERFACE_CURRENT 9)
-set(CAPI_INTERFACE_REVISION 0)
-set(CAPI_INTERFACE_AGE 8)
-=======
 set(CAPI_INTERFACE_CURRENT 8)
 set(CAPI_INTERFACE_REVISION 2)
 set(CAPI_INTERFACE_AGE 7)
->>>>>>> 7be6c36b
 
 math(EXPR CAPI_VERSION_MAJOR "${CAPI_INTERFACE_CURRENT} - ${CAPI_INTERFACE_AGE}")
 set(CAPI_VERSION_MINOR ${CAPI_INTERFACE_AGE})
@@ -80,7 +70,7 @@
 
 if(APPLE)
   option(GEOS_ENABLE_MACOSX_FRAMEWORK
-    "Set to OFF|ON (default) to build GEOS as a Mac OS X framework" OFF)
+    "Set to OFF|ON (default) to build GEOS as a Mac OS X framework" ON)
   option(GEOS_ENABLE_MACOSX_FRAMEWORK_UNIXCOMPAT
     "Set to ON|OFF (default) to add Unix compatibility to the Mac OS X framework" OFF)
 endif()
