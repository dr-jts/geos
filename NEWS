Changes in 3.6.4
2018-XX-XX

- Bug fixes / improvements
  - Fix crash in GEOSUnaryUnion with empty LineString
    (#928, Sergey Fedoseev)
  - Fix incorrect error return values in GEOSLength and
    GEOSisValidDetail (#941, Dan Baston)


Changes in 3.6.3
2018-08-06

- Bug fixes / improvements
  - Include all CMake files in release (#753)
<<<<<<< HEAD
  - Envelope constructor use strtod (#875)
=======
  - Remove BOM from source files, restoring support for GCC-4.9 (#846)
  - Fix memory leak in GEOSSTRtree_nearest_r (#874, Dan Baston)
>>>>>>> 8a0f6d0e

Changes in 3.6.2
2017-07-25

- Bug fixes / improvements
  - Fix exception in UnaryUnion of collection of touching polygons (#837)
  - Allow building against python 3 (#774)
  - Fix build with android-ndk and other compilers (#799)
  - Allows compiling with -Wpointer-bool-conversion (#638)
  - Fix unhandled exception on invalid fp operation (#811)
  - Fix overloaded virtual print in DirectedEdge* (#812)
  - AppVeyor CI build added (#813)
  - Clean up numerous MSVC warnings, notably C4275 and C4589 (#814)
  - Bump CMake version to 3.0.0 (#817)
  - Fix leaks in WKT parser (#830)

Changes in 3.6.1
2016-12-24

- Bug fixes / improvements
  - Fix GEOSSTRtree_nearest_r signature and add implementation (#796)
  - Fix --static-clibs and --static-cclibs returns from geos-config
  - Fix WKB representation of empty polygon (#680).
  - Fix empty GEOSSimplify return on inner ring collapse (#741)

Changes in 3.6.0
2016-10-25

- Important / Breaking Changes:
  - The PHP binding moved to its own repository:
    http://git.osgeo.org/gogs/geos/php-geos (#765)
- New things:
  - CAPI: GEOSGeom_{get,set}UserData (Rashad Kanavath)
  - CAPI: GEOSGeom_{set,get}Precision (#713)
  - CAPI: GEOSMinimumRotatedRectangle and GEOSMinimumWidth
    (#729, Nyall Dawson)
  - CAPI: GEOSSTRtree_nearest (#768, Dan Baston)
  - CAPI: GEOSMinimumClearance and GEOSMinimumClearanceLine
    (#776, Dan Baston)
- C++ API changes:
  - Automatic memory management for GeometryFactory objects


Changes in 3.5.0
2015-08-16

- New things:
  - Voronoi API (#627)
  - PHP: Geometry->normalize method
  - GEOS_USE_ONLY_R_API macro support (#695)
  - PHP: WKBReader->read() & WKBWriter::write() methods (Benjamin Morel)
  - GEOSClipByRect (#699, Mika Heiskanen, Sandro Santilli)
  - CAPI: thread-safe message handling API (#663, Pepijn Van Eeckhoudt)
- Improvements:
  - Speed-up intersection and difference between geometries
    with small bounding box overlap.
  - CAPI: add MULTILINESTRING support for GEOSisClosed (Benjamin Morel)
- C++ API changes:
  - Added no-parameter CoordinateSequenceFactory::create method (Sandro Mani)

Changes in 3.4.2
2013-08-25

- Bug fixes / improvements
  - Use a double for PrecisionModel scale, avoiding overflows
    should fix 32-bit regression failures (#652)
  - isnan workaround OS detection missing NetBSD, DragonFly, Sun nuance (#650)
  - Do not distribute platform.h and version.h, but install both (#601)
  - Non-standard ChangeLog file in 3.4.0 and 3.4.1 releases (#654)
  - new travis bot (#657)
  - accept multiple Nan representations (#656)


Changes in 3.4.1
2013-08-17

- Bug fixes / improvements
  - Assertion failure snapping line to points of rectangle
    smaller than tolerance (#649)
  - Can't build using cmake with tar ball (#644)

Changes in 3.4.0
2013-08-11

- New things:
  - Delaunay Triangulation API (#487, #565, #570, #567)
  - Interruptibility API (C and C++)
  - CAPI: GEOSNode (#496) - PHP: Geometry->node
  - GeometryPrecisionReducer class (#496, #526)
  - BufferInputLineSimplifier header exposed (#548)
  - New Centroid class supporting mixed geometry components (#612)
  - io::Writer::reserve() method
  - CAPI: GEOSNearestPoints
  - Add --cclibs, --static-clibs and --static-cclibs to geos-config (#497)
  - Early bail out of overlay exception if input is invalid

- C++ API changes:
  - New noding::GeometryNoder class
  - Added BufferOp::setSingleSided
  - Signature of most functions taking a Label changed to take it
    by reference rather than pointer.
  - Signature of most functions taking an IntersectionMatrix changed
    to take it by reference rather than pointer.
  - GraphComponent::label is now a Label value (from a pointer)
  - NodedSegmentString takes ownership of CoordinateSenuence now
  - io::Writer's toString() returns by const ref, write() takes a const ref
  - Unify prototypes of WKTReader and WKBReader constructor (#310)
  - GeometryCollection::computeEnvelopInternal and
    GeometryCollection::compareToSameClass are marked virtual (#478)

- Bug fixes / improvements
  - A point interpolated from a line does not always intersect
    the same line (#323)
  - Port ConvexHull robustness fix from JTS-1.13 (#457)
  - Improve Overlay robustness by reducing input precision on topology
    exception and by refusing to accept unnoded output (#459)
  - Improve Buffer robustness by reducing input precision on topology
    exception (#605)
  - Mismatch segment sides in OffsetCurveBuilder (#633 )
  - Fixed Linear Referencing API to handle MultiLineStrings consistently
    by always using the lowest possible index value, and by trimming
    zero-length components from results (#323)
  - Fixed CMake configuration to set correct SOVERSION (current - age)
  - Fix EMPTY return from single-point lines and zero-length polygons (#612)
  - CMakeLists.txt, tools/geos_svn_revision_cmake.h.in: Add
	  geos_svn_revision.h generator to CMake config (#643)
	- Makefile.vc 'clean' step leaks obj files (#607)

Changes in 3.3.9
2013-09-04

- Bug fixes / improvements
    - Fix OffsetCurve op in presence of duplicated vertices (#602)
    - Fix LineSegmentVisitor copy ctor (#636)
    - Fix area boundary return from GEOSPointOnSurface (#623)
    - Speedup GEOSWKBReader_read (#621)
    - Fix RobustLineIntersector handling of invalid intersection points (#622)
    - Reduce likelyhood of invalid output from snap operation (#629, #501)
    - Reduce memory fragmentation of prepared Polygon/Point intersection op
    - Fix mingw64 compile (#630)
    - Fix bug in HotPixel constructor (#635)
    - Fix install location of linearref headers (#624)
    - Fix multi-geometry constructor to drop SRID from components (#583)

Changes in 3.3.8
2013-02-28

- Bug fixes / improvements
    - IsValidOp: throw proper error on nested shells (#608)
    - Fix header guards (#617, #618, #619)
    - WKTWriter::appendCoordinate optimisation
    - Fix centroid computation for collections with empty components (#582)

Changes in 3.3.7
2013-01-22

- Bug fixes / improvements
    - Fix abort in RightmostEdgeFinder (#605)
    - Do not force precision reduction below 6 significant digits
      while trying to obtain a valid Buffer output (#605)
    - Fix GEOSPointOnSurface with zero-length linestring (#609)
    - Fix EMPTY return from zero-area polygon (#613)
    - Segfault from symdifference (#615)

Changes in 3.3.6
2012-11-15 -- that's Post-GIS day !

- Bug fixes / improvements
    - Add support for testing with phpunit 3.6 (not loosing support for 3.4)
    - Segfault from intersection (#586, #598, #599)

Changes in 3.3.5
2012-06-25

- Bug fixes / improvements
    - Correctly increment CAPI lib version from 3.3.3 (#558)
    - Port robustness fix to CentroidArea (#559)
    - Always return POINT from GEOSGetCentroid, even for EMPTY (#560)
    - Always return POINT from GEOSPointOnSurface, even for EMPTY (#561)

Changes in 3.3.4
2012-05-31

- Bug fixes / improvements
    - Do not abort on NaN overlay input (#530)
    - Reduce CommonBitsRemover harmful effects during overlay op (#527)
    - Better cross-compiler support (#534)
    - Enable overlay ops short-circuits (#542)
    - Envelope-based short-circuit for symDifference (#543)
    - Fix support for PHP 5.4 (#513)
    - Fix TopologyPreservingSimplifier invalid output on closed line (#508)
    - Reduce calls to ptNotInList, greatly speeding up Polygonizer (#545)

Changes in 3.3.3
2012-04-01

- Bug fixes / improvements
    - Fix simplification of collections with empty items (#519)
    - Fix MSVC compilation of ambiguous log() call (#506)
    - Fix CMake issues with std:: namespace detection (#493)

Changes in 3.3.2
2012-01-05

- Bug fixes / improvements
    - Fix CMAKE_CXX_FLAGS overriding -std=gnu++0x (#489)
    - Missing versions update in CMake configuration (#490)
    - Fix noding of self-intersecting lines through UnaryUnion (#482)
    - Fix handling of collapsed edges skipping in BufferOp (#494)
    - Print up to 18 digits of precision for TopologyException points
    - Fix noding with reduced precision in Buffer operation (#473)
    - Fix HotPixel original point invalidation (#498)
    - Fix CascadedPolygonUnion to discard non-polygonal components (#499)
    - Improve buffer robustness by reverting to non-snaprounding noder (#495)
    - Fix C++11 build by avoiding std::pair<auto_ptr> (#491)
    - Add --clibs to geos-config and GEOS_C_LIBS to geos.m4 (#497)
    - Apply shoelace formula for area calculation (#485)
    - Fix default initialization issue for clang (#500)
    - Improve overlay robustness by fixing areal validity on snapping (#488)

Changes in 3.3.1
2011-09-27

- Bug fixes / improvements
  - Fix memory leak on invalid geometry in InteriorPointArea (#475)
  - ValidOp abort in presence of 2 touching holes forming an island (#449)
  - Enable prepared intersects operation for points
  - Fortify suspicious code found by static analisys tools
  - Fix for SOLARIS build (#461)
  - Fix EMPTY result from GEOSOffsetCurve with distance 0 (#454)
  - Fix Geometry::clone to copy SRID (#464)
  - Fix for clang builds (#463)
  - Fix out-of-place builds for python binding (#332) and regress testing
  - Fix OS X framework cmake build (#385)

Changes in 3.3.0
2011-05-30

- New things:
  - CAPI: GEOSBufferWithParams (allows single sided buffers)
  - CAPI: GEOSOffsetCurve deprecates GEOSSingleSidedBuffer
  - CAPI: GEOSUnaryUnion deprecates GEOSCascadedUnion
  - CAPI: GEOSisValidDetail: tell state, reason & location apart. allows
          passing flags.
  - CAPI: GEOSContext_setNoticeHandler_r, GEOSContext_setErrorHandler_r
  - CAPI: GEOSGeom_createEmptyPoint, GEOSGeom_createEmptyLineString
          GEOSGeom_createEmptyPolygon, GEOSGeom_createEmptyCollection
  - CAPI: GEOSGeom_extractUniquePoints
  - CAPI: GEOSGetGeometryN support for single geometries
  - CAPI: GEOSPolygonize_full to return all informations computed by
          the polygonizer
  - CAPI: GEOSOrientationIndex
  - CAPI: GEOSSharedPaths to find shared paths and their orientation
  - CAPI: GEOSSnap
  - CAPI: GEOSRelatePatternMatch
  - CAPI: GEOSCovers, GEOSCoveredBy (#396)
  - CAPI: GEOSRelateBoundaryNodeRule (#399)
  - CAPI: GEOSGeom_getCoordinateDimension() (#311)
  - CAPI: GEOSWKTWriter_setOutputDimension, GEOSWKTWriter_setOld3D (#292)
  -  PHP: new PHP5 bindings based on CAPI
- Semantic C++ API changes:
  - Geometry inheritance chain changed to introduce Puntal, Lineal
    and Polygonal classes (virtual inheritance introduced)
  - Polygonizer::getInvalidRingLines retains ownership of vector elements
  - Geometry::isWithinDistance method is now const
  - Polygonizer::getCutEdges returns by const ref
  - Polygonizer::getDangles returns by const ref
  - Empty LinearRings are closed by definition
- Bug fixes / improvements
  - Fixed Geometry.distance() and DistanceOp to return 0.0 for empty inputs
  - Invalid compound geometries reported as valid (#333)
  - Return up to 15 digits of precision from GEOSisValidReason_t (#329)
  - CAPI: do not leak contexts when using the non-reentrant interface
  - Fix duplicated dangles returned by Polygonizer
  - Fix SnapIfNeededOverlayOp to throw the originating exception
  - Fixed LineMerger to skip lines with only a single unique coordinate
  - Fix NodedSegmentString to handle zero-length line segments correctly
    (via safeOctant)
  - Fixed buffer OffsetCurveSetBuilder to handle "flat" rings correctly
  - Added illegal state check in LineSegment::pointAlongOffset()
  - Improved performance of RectangleIntersects by always using
    segment-scanning and refining SegmentIntersectionTester
  - Reduce memory use in PreparedGeometry predicates (#342)
  - Fix infinite loop in RobustDeterminant with nan/inf input (#357)

Changes in 3.2.0
2009-12-14

- Add Single-sided buffer operation
- JTS-1.10 sync ...
  - Drastically improved Buffer speed (20x for a case in testsuite)
  - Improved EdgeList duplicate edge finding
  - Added algorithm::distance package
  - Added algorithm::Angle class
  - Added algorithm::BoundaryNodeRule class
  - IsSimpleOp can now return non-simple location coordinate
  - DistanceOp can now check for 'within distance' predicate
    (earlier exit)
  - MultiPolygon::getBoundary always return MultiLineString, also
    when the result is the EMPTY geometry.
- Various bug and leak fixes, optimizations
- Replace MarkupSTL with tinyXML

Changes in 3.1.0

- PreparedGeometry operations for very fast predicate testing.
  - Intersects()
  - Covers()
  - CoveredBy()
  - ContainsProperly()
- Easier builds under MSVC and OpenSolaris
- Thread-safe CAPI option
- IsValidReason added to CAPI
- GEOSPolygonizer_getCutEdges added to CAPI
- CascadedUnion operation for fast unions of geometry sets
- Numerous bug fixes.
  http://trac.osgeo.org/geos/query?status=closed&milestone=3.1.0&order=priority

Changes in 3.0.0

   These are mostly ABI breaking changes.
   In few cases the API also changed, but the most external one
   (the documented one) should be unchanged.

- New things:
	- Added geom::BinaryOp class performing a binary operation
	  using different heuristics to reduce probability of robustness
	  issues. Both C-API and XMLTester now use this class for
	  binary operations.
	- Added covers() and coveredBy() predicates to Geometry class
	- Added overlay::overlayOp() adapter class
	- Added GEOSSimplify() and GEOSTopologyPreserveSimplify()
	  to the C API
	- Added closed ring checks in IsValidOp
	- Multi-input support in XMLTester
	- HEXWKB I/O
	- Envelope(string) ctor
	- Ruby interface
	- New ShortCircuitedGeometryVisitor class
	- New operation/predicate package
	- Added CGAlgorithms::isPointInRing() version working with
	  Coordinate::ConstVect type (faster!)
	- Added getAt(int pos, Coordinate &to) funtion to CoordinateSequence
	  class.
	- Moved GetNumGeometries() and GetGeometryN() interfaces
	  from GeometryCollection to Geometry class.
	- New planarSubgraph class
	- New ConnectedSubgraphFinder class.
	- New LineSequencer class
	- New WKTWriter::toLineString and ::toPoint convenience methods
	- New IsValidOp::setSelfTouchingRingFormingHoleValid method
	- New WKTWriter::toLineString and ::toPoint convenience methods
	- New IsValidOp::setSelfTouchingRingFormingHoleValid method
	- New Envelope::centre()
	- New Envelope::intersection(Envelope)
	- New Envelope::expandBy(distance, [ydistance])
	- New LineString::reverse()
	- New MultiLineString::reverse()
	- New Geometry::buffer(distance, quadSeg, endCapStyle)
	- New SnapRounding code
	- New size() and operator[] interfaces to CoordinateSequence
	- New ScaledNoder class
	- New unit tests (make check rule)

- Optimizations:
	- WKT parser speedup
	- Function inlining
	- Coordinate copies reduction
  	- Heap allocations reduction
	- More classes made final
	- Better use of standard containers
	- Use of singletons when appropriate
	- Removed many function calls in loops' end conditions
	- Improved XMLTester output and user interface
	- Improved memory use in geos::geom::util::PolygonExtractor
	- Ported JTS-1.7 version of ConvexHull with big attention to
	  memory usage optimizations.
	- Changed CoordinateArrayFilter to reduce memory copies
	- Changed UniqueCoordinateArrayFilter to reduce memory copies
	- Added rectangle-based optimizations of intersects() and
	  contains() ops
	- Inlined all planarGraphComponent class
	- More iterators returning methods and inlining in planargraph.
	- Obsoleted toInternalGeometry/fromInternalGeometry
	- Improved buffering speed and robustness by using Snap Rounding

- Semantic changes

	- SegmentString: getCoordinates() doesn't return a clone
	  anymore, getCoordinatesRO() obsoleted.
	- JTS packages mapped to geos:: sub-namespaces
	- Geometry::getInteriorPoint() returns NULL if called
	  against an EMPTY geom
	- LineString::get{Start,End}Point return NULL for
	  EMPTY geoms
	- GEOSException is now derived by std::runtim_exception
	  and thrown by const reference.
	- Geometry constructors made protected, to force use
	  of a GeometryFactory.

- Correctness:
	- More const-correct signatures
	- Stronger methods typing (removed some void * args).
	- Changed index-related funx signatures to use size_t
	  rather then int
	- More const-correctness in Buffer "package"
	- Bugfix in LineString::getCoordinate() failing to return
	  NULL from getCoordinat() when empty.
	- Use unsigned int for indexes and sizes.

- Layout changes:
	- Namespaces mapping JTS packages
	- Renamed classes after JTS names (namespaces use made this possible
	  w/out name clashes)
	- Splitted headers, for build speedup and possible API reduction.
	- Moved source/bigtest and source/test to tests/bigtest
	  and test/xmltester
	- Moved C-API in it's own top-level dir capi/
	- Reworked automake scripts to produce a static lib for each subdir
	  and then link all subsystem's libs togheter
	- Renamed DefaultCoordinateSequence to CoordinateArraySequence.
	- Renamed OverlayOp opcodes by prepending the 'op' prefix, and
	  given the enum a name (OpCode) for type-safety.

- Bug fixes:
	- Fixed bug causing redundant linestrings to be returned in the
	  result of overlaying polygons containing touching holes (#13)
	- Fixed integer conversion bug
	- Fixed PointLocator handling of LinearRings
	- Added missing ::clone() methods for Multi* geoms

- (Partial) Detailed list of changes:
	- Changed SegmentNode to contain a *real* Coordinate (not a pointer)
  	  to reduce construction costs.
	- Changed geomgraph nodeMap to use Coordinate pointers as keys
	- Envelope destructor made non-virtual to give compiler more static
	  binding options.
	- Changed BufferSubgraph::computeDepths to use a set instead of a
	  vector for checking visited Edges.
	- Made LineIntersector a concrete type
	- Node::isIncidentEdgeInResult() method made virtual
	- Const-correct signatures in LineMerger package
	- Changed operation/valid/*NestedRingTester classes interface
	  to use Coordinate pointers instead of copies.
	- Changed EdgeIntersectionList to use a set instead of a vector
	- Changed DepthSegment to store a real Coordinate rather then a pointer.
	- Changed SubgraphDepthLocater to store real containers rather then
	  pointers.
	- Changed BufferSubgraph to store a real RightmostEdgeFinder and real
 	  containers rather then pointers.
	- CoordinateSequence API changes:
		- point index and size related functions
	  	  use unsigned int rather then int
	- Changed EdgeEndStar to maintain a single container for EdgeEnds
	- Changed PlanarGraph::addEdges to take a const vector by ref
	  rathern then a non-const vector by pointer
	- Changed EdgeList::addAll to take a const vector by ref
	  rather then a non-const vector by pointer
	- Added apply_rw(CoordinateFilter *) and apply_ro(CoordinateFilter *)
	  const to CoordinateSequence
	- LineBuilder::lineEdgesList made a real vector, rather then pointer
	  (private member)
	- SegmentString::eiList made a real SegmentNodeList, rather then
	  a pointer (private member)
	- Removed coordinate copies in ElevationMatrix::elevate
	- Changed CoordinateFilter interface to have a const method
	  for filter_rw, updated interfaces using this to take
	  const CoordinateFilter (apply_rw).


Changes in 2.2.4

	- Added version.in.vc to distribution

Changes in 2.2.1

- Support for MingW builds
- Bugfix in Polygonizer chocking on invalid LineString inputs
- CAPI: small leak removed in GEOSHasZ()

Changes in 2.2.0

- Performance improvement in OverlayOp::insertUniqueEdge()
- CoordinateSequence copy removal in EdgeRing
- Minor memory allocation improvements
- Higher dimensions interface for CoordinateSequence
- Added getCoordinatesRO for Point class
- NEW WKB IO
- NEW Simplified and stabler C API

Changes in 2.1.4

- Severe BUGFIX in BufferSubgraphGT and other functions used
  as StrictWeakOrdering predicates for sort()

Changes in 2.1.3

- win32/mingw build support
- Segfault fix in LinearRing and LineString constructors
- Segfault fix in Polygonizer
- XMLTester installed by default
- XMLTester code cleanup
- Fixed handling of collection input in GeometryFactory::buildGeometry
- Added shortcircuit test for Union operation
- Reduced useless Coordinate copies in CGAlgorithms::isPointInRing()
- Performance improvements in CGAlgorithms::isOnLine()
- Other minor performance improvements
- New Node::isIncidentEdgeInResult() method
- OverlayOp's PointBuilder performance improvement by reduction
  of LineIntersector calls.
- Optimizations in Buffer operation
- Sever BUGFIX in DepthSegmentLT as suggested by Graeme Hiebert

Changes in 2.1.2

- Segfault fix in Point::isEmpty
- Mem Leak fix in OffsetCurveBuilder::getRingCurve
- Bugfix in LineSegment::reverse
- Added multipolygon buffering test in source/test/testLeaksBig
- Ported JTS robustness patch for RobustLineIntersector
- Removed useless Coordinate copies in OverlayOp::mergeZ()
- Avoided throws by IsValid on invalid input
- Stricter C++ syntax (math.h=>cmath, ieeefp.h in "C" block, ostringstream
  instead of sprintf)
- Better support for older compilers (Polygonizer::LineStringAdder friendship)
- Removed useless Coordinate copies in CGAlgorithms::isOnLine()
- Added support for polygonize and parametrized buffer tests in XMLTester
- Fixed support for --includedir and --libdir
- Fixed Z interpolation in LineIntersector
- Handled NULL results from getCentroid() in XMLTester
- Segfault fix in (EMPTY)Geometry::getCentroid()
- Made polygon::getBoundary() always OGC-valid (no LinearRings)
- Input checking and promoting in GeometryFactory::createMultiLineString()
- Segfault fix in GeometryEditor::editPolygon()


Changes in 2.1.1

- Fixed uninitialized Coordinate in TopologyException
- Added install of version.h, platform.h and timeval.h
- Memleak fix in PolygonizeGraph
- Memleak fix in OverlayOp
- Compiler warnings removal
- Cleaner w32 build
- Z interpolation in overlay operations
- Debian package build scripts


Changes in 2.1.0

- Added Polygonizer and LineMerger classes.
- python wrapper examples
- General cleanup / warnings removal
- cleaner win32 / older copilers builds
- Reduced heap allocations
- debian package builder scripts
- reduction of standard C lib headers dependency
- Z support in overlay operations.


Changes in 2.0.0

- CoordinateList renamed to CoordinateSequence, BasicCoordinateList
  renamed to DefaultCoordinateSequence to reflect JTS changes.
  DefaultCoordinateSequenceFactory and CoordinateSequenceFactory
  got same interface as JTS.
- Added geos/version.h defining versioning infos
- Added geos.h for quick inclusion. It will include geos/geom.h,
  new geos/version.h, geos/util.h geos/io.h and geos/unload.h
  (geometry input/output, exceptions, operations).
- Added a geos::version() function showing GEOS and equivalent
  JTS versions as strings.
- All geometry constructors take ownership of given arguments.
  GeometryFactory provides pass-by-reference geometry creators
  to take care of a deep-copy.
- GeometryFactory::createMultiPoint(const CoordinateList *)
  has been renamed to
  GeometryFactory::createMultiPoint(const CoordinateList &)
  to reflect copy semantic
- GeometryFactory: EMPTY geometry creation do now have their
  own constructors taking no arguments.
- Geometry constructors taking PrecisionModel and SRID have
  been dropped. You have to use GeometryFactory instead.
- WKTWriter default constructor has been dropped. You need
  to initialize it with an explicit GeometryFactory
<|MERGE_RESOLUTION|>--- conflicted
+++ resolved
@@ -6,6 +6,7 @@
     (#928, Sergey Fedoseev)
   - Fix incorrect error return values in GEOSLength and
     GEOSisValidDetail (#941, Dan Baston)
+  - Envelope constructor use strtod (#875)
 
 
 Changes in 3.6.3
@@ -13,12 +14,8 @@
 
 - Bug fixes / improvements
   - Include all CMake files in release (#753)
-<<<<<<< HEAD
-  - Envelope constructor use strtod (#875)
-=======
   - Remove BOM from source files, restoring support for GCC-4.9 (#846)
   - Fix memory leak in GEOSSTRtree_nearest_r (#874, Dan Baston)
->>>>>>> 8a0f6d0e
 
 Changes in 3.6.2
 2017-07-25
